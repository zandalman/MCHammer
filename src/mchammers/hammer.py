from __future__ import annotations

import abc
import warnings
from collections.abc import Callable

import numpy as np
from numpy.typing import NDArray

__all__ = ["Sampler", "SamplerBasic", "SamplerMPI", "SamplerBasicMPI"]


def __dir__() -> list[str]:
    return __all__


class Sampler(abc.ABC):
    """
    The Sampler object.

    Parameters:
    ------------
        num_step:
            The number of steps.
        num_walker:
            The number of walkers.
        num_dim:
            The number of dimensions.
        log_prob_func:
            The log probability function.
        frac_burn:
            The burn fraction.
        seed:
            The random number generator seed.
        flatten:
            Whether to flatten the final sample array.
    """

    def __init__(
        self,
        num_step: int,
        num_walker: int,
        num_dim: int,
        log_prob_func: Callable[[NDArray[float]], NDArray[float]],
        frac_burn: float = 0.2,
        seed: int | None = None,
        flatten: bool = True,
    ):
        assert (
            np.abs(frac_burn - 0.5) <= 0.5
        ), f"Burn fraction {frac_burn:.3g} outside the allowed range [0, 1]."

        self.num_step = num_step
        self.num_walker = num_walker
        self.num_dim = num_dim
        self.log_prob_func = log_prob_func
        self.frac_burn = frac_burn
        self.seed = seed
        self.flatten = flatten

        self.idx_step = 0
        self.rate_accept = 0.0
        self.state_curr = np.zeros((self.num_walker, self.num_dim))
        self.rng = np.random.default_rng(self.seed)
        self.num_step_burn = int(self.frac_burn * self.num_step)
        self.samples = np.zeros(
            (self.num_step - self.num_step_burn, self.num_walker, self.num_dim)
        )

        self.groups = [np.full(self.num_walker, True)]
        self.size_groups = [self.num_walker]

    @abc.abstractmethod
    def sample_prop(self, idx_group: int) -> NDArray[float]:
        """
        Sample the proposal distribution.

        Parameters:
        ------------
            idx_group:
                The index of the current group.

        Returns:
        ------------
            An array of samples of the proposal distribution.
        """
        return np.array([0.0])

    @abc.abstractmethod
    def prob_accept(
        self, log_prob_curr: NDArray[float], log_prob_prop: NDArray[float]
    ) -> NDArray[float]:
        """
        Calculate the acceptance probability.

        Parameters:
        ------------
            log_prob_curr:
                The log probability of the current state.
            log_prob_prop:
                The log probability of the proposed state.

        Returns:
        ------------
            The acceptance probability.
        """
        return np.array([0.0])

    def calc_rate_accept(self) -> None:
        """Calculate the acceptance rate."""
        # calculate the acceptance rate
        self.rate_accept /= (self.num_step - self.num_step_burn) * self.num_walker
        if self.rate_accept <= 0.1:
            warnings.warn(
                f"Acceptance rate {self.rate_accept:.3g} is very low.",
                UserWarning,
                stacklevel=2,
            )
        elif self.rate_accept >= 0.9:
            warnings.warn(
                f"Acceptance rate {self.rate_accept:.3g} is very high.",
                UserWarning,
                stacklevel=2,
            )

    def post_process(self) -> None:
        """Post-process the samples."""
        self.calc_rate_accept()
        if self.flatten:
            self.samples = self.samples.reshape(-1, self.num_dim)

    def step(self) -> None:
        """Step the sampler."""
        for idx_group in range(len(self.groups)):
            # get group
            group = self.groups[idx_group]
            size_group = self.size_groups[idx_group]
            state_curr = self.state_curr[group]

            # calculate the proposal state
            state_prop = self.sample_prop(idx_group)

            # calculate the acceptance probability
            log_prob_curr = self.log_prob_func(state_curr)
            log_prob_prop = self.log_prob_func(state_prop)
            prob_accept = self.prob_accept(log_prob_curr, log_prob_prop)

            # move accepted proposals into the current state
            cond_accept = self.rng.random(size_group) < prob_accept
            state_curr[cond_accept] = state_prop[cond_accept]
            self.state_curr[group] = state_curr

        # if burn-in stage is over, add current state to samples
        if self.idx_step >= self.num_step_burn:
            self.rate_accept += np.sum(cond_accept)
            self.samples[self.idx_step - self.num_step_burn] = self.state_curr

        # increment the step index
        self.idx_step += 1

    def run(self, state_init: NDArray) -> None:
        """
        Run the sampler.

        Parameters:
        ------------
            state_init:
                The initial state.
        """
        assert state_init.shape == (
            self.num_walker,
            self.num_dim,
        ), f"Initial state shape ({state_init.shape[0]:%d}, {state_init.shape[1]:%d}) \
                does not match number of walkers and number of dimensions ({self.num_walker:%d}, {self.num_dim:%d})"

        # reset samples
        self.samples = np.zeros(
            (self.num_step - self.num_step_burn, self.num_walker, self.num_dim)
        )

        self.state_curr = state_init
        for _i in range(self.num_step - 1):
            self.step()

        self.post_process()


class SamplerMPI(Sampler):
    """
    The SamplerMPI object.

    Parameters:
    ------------
        comm:
            The MPI communicator.
        mpi_sum:
            The MPI sum operation.
        size:
            The number of MPI ranks.
        rank:
            The MPI rank.
    """

    def __init__(
        self,
        num_step: int,
        num_walker: int,
        num_dim: int,
        log_prob_func: Callable[[NDArray[float]], NDArray[float]],
        comm: object,
        mpi_sum: object,
        size: int,
        rank: int,
        frac_burn: float = 0.2,
        seed: int | None = None,
        flatten: bool = True,
    ):
        super().__init__(
            num_step, num_walker, num_dim, log_prob_func, frac_burn, seed, flatten
        )
        self.comm = comm
        self.mpi_sim = mpi_sum
        self.size = size
        self.rank = rank

        num_walker_per_rank = int(np.ceil(self.num_walker / size))
        idx_walker_min = min(self.rank * num_walker_per_rank, self.num_walker - 1)
        idx_walker_max = min((self.rank + 1) * num_walker_per_rank, self.num_walker - 1)
        self.slice = slice(idx_walker_min, idx_walker_max)

        group = np.full(self.num_walker, False)
        group[self.slice] = True
        self.groups = [group]
        self.size_groups = [np.sum(group)]

    def post_process(self) -> None:
        rate_accept_buff = np.array([0.0])
        samples_buff = np.zeros_like(self.samples)
        self.comm.Reduce(  # type: ignore[attr-defined]
            np.array([self.rate_accept]), rate_accept_buff, op=self.mpi_sim, root=0
        )
        self.comm.Reduce(self.samples, samples_buff, op=self.mpi_sim, root=0)  # type: ignore[attr-defined]
        if self.rank == 0:
            self.rate_accept = rate_accept_buff[0]
            self.samples = samples_buff
            super().post_process()


class SamplerBasic(Sampler):
    """
    The SamplerBasic object.

    Parameters:
    ------------
        cov:
            The covariance of the proposal distribution in each dimension.
    """

    def __init__(
        self,
        num_step: int,
        num_walker: int,
        num_dim: int,
        log_prob_func: Callable[[NDArray[float]], NDArray[float]],
        cov: NDArray[float],
        frac_burn: float = 0.2,
        seed: int | None = None,
        flatten: bool = True,
    ):
        super().__init__(
            num_step, num_walker, num_dim, log_prob_func, frac_burn, seed, flatten
        )
        self.cov = cov

    def sample_prop(self, idx_group: int) -> NDArray[float]:
        assert idx_group == 0
        return self.rng.normal(
            self.state_curr, self.cov[None, :], size=(self.num_walker, self.num_dim)
        )

    def prob_accept(
        self, log_prob_curr: NDArray[float], log_prob_prop: NDArray[float]
    ) -> NDArray[float]:
        return np.exp(log_prob_prop - log_prob_curr)


class SamplerBasicMPI(SamplerMPI):
    """
    The SamplerBasic object.

    Parameters:
    ------------
        cov:
            The covariance of the proposal distribution in each dimension.
    """

    def __init__(
        self,
        num_step: int,
        num_walker: int,
        num_dim: int,
        log_prob_func: Callable[[NDArray[float]], NDArray[float]],
        comm: object,
        mpi_sum: object,
        size: int,
        rank: int,
        cov: NDArray[float],
        frac_burn: float = 0.2,
        seed: int | None = None,
        flatten: bool = True,
    ):
        super().__init__(
            num_step,
            num_walker,
            num_dim,
            log_prob_func,
            comm,
            mpi_sum,
            size,
            rank,
            frac_burn,
            seed,
            flatten,
        )
        self.cov = cov

    def sample_prop(self, idx_group: int) -> NDArray[float]:
        assert idx_group == 0
        group = self.groups[idx_group]
        size_group = self.size_groups[idx_group]
        return self.rng.normal(
            self.state_curr[group], self.cov[None, :], size=(size_group, self.num_dim)
        )

<<<<<<< HEAD
    def prob_accept(self, log_prob_curr, log_prob_prop):
        return np.exp(log_prob_prop - log_prob_curr)
    
    
    
class SamplerStretch(Sampler):
    """
    The SamplerStretch object.
    Implements the affine-invariant ensemble sampler using the parallel stretch move.

    Parameters:
    ------------
        a:
            The stretch move parameter, a > 1.
    """

    def __init__(
        self,
        num_step: int,
        num_walker: int,
        num_dim: int,
        log_prob_func: Callable[[NDArray[float]], NDArray[float]],
        a: float = 2.0,
        frac_burn: float = 0.2,
        seed: int | None = None,
        flatten: bool = True,
    ):
        super().__init__(num_step, num_walker, num_dim, log_prob_func, frac_burn, seed, flatten)
        assert a > 1.0, f"The stretch move parameter 'a' must be greater than 1. Got {a}."
        self.a = a

        # Split walkers into two groups for parallel updates
        half = num_walker // 2
        self.groups = [np.arange(half), np.arange(half, num_walker)]

    def sample_Z(self, size: int) -> NDArray[float]:
        """
        Sample Z from g(Z) ∝ 1/sqrt(Z) within [1/a, a] using the inverse transform sampling
        """
        lower, upper = 1 / self.a, self.a
        u = self.rng.uniform(0, 1, size=size)  # Uniform random variable
        Z = (u * (np.sqrt(upper) - np.sqrt(lower)) + np.sqrt(lower)) ** 2  # Transform uniform into g(Z)
        return Z

    def sample_prop(self, group: NDArray[int], comp_group: NDArray[int]) -> NDArray[float]:
        """
        Sample the proposal distribution using the stretch move.

        Parameters:
        ------------
            group:
                Indices of the walkers in the current group.
            comp_group:
                Indices of the walkers in the complementary group.

        Returns:
        ------------
            An array of proposed samples.
        """
        size_group = len(group)
        state_curr = self.state_curr[group]

        # Draw complementary walkers for each walker in the group
        walker_comp = self.rng.choice(comp_group, size=size_group, replace=True)
        X_j = self.state_curr[walker_comp]

        # Sample Z for the stretch move
        Z = self.sample_Z(size_group)

        # Calculate the proposed position Y
        Y = X_j + Z[:, None] * (state_curr - X_j)
        return Y, Z

    def prob_accept(self, log_prob_curr: NDArray[float], log_prob_prop: NDArray[float], Z: NDArray[float]) -> NDArray[float]:
        q = (Z ** (self.num_dim - 1)) * np.exp(log_prob_prop - log_prob_curr)
        return np.minimum(1, q)

    def step(self) -> None:
        """
        Perform a single parallel stretch move update step.
        """
        total_accepted = 0 
        
        for i in range(2):  # Alternate between two groups
            group = self.groups[i]
            comp_group = self.groups[1 - i]

            # Propose new samples
            Y, Z = self.sample_prop(group, comp_group)

            # Compute log probabilities
            state_curr = self.state_curr[group]
            log_prob_curr = self.log_prob_func(state_curr)
            log_prob_prop = self.log_prob_func(Y)

            # Compute acceptance probability
            prob_accept = self.prob_accept(log_prob_curr, log_prob_prop, Z)

            # Accept or reject proposals
            r = self.rng.uniform(0, 1, size=len(group))
            accepted = r < prob_accept
            state_curr[accepted] = Y[accepted]
            
            total_accepted += np.sum(accepted) 
            # Update the current group
            self.state_curr[group] = state_curr
            
        # Add current state to samples if past burn-in
        if self.idx_step >= self.num_step_burn:
            self.rate_accept += total_accepted  
            self.samples[self.idx_step - self.num_step_burn] = self.state_curr

        # Increment the step index
        self.idx_step += 1
=======
    def prob_accept(
        self, log_prob_curr: NDArray[float], log_prob_prop: NDArray[float]
    ) -> NDArray[float]:
        return np.exp(log_prob_prop - log_prob_curr)
>>>>>>> 4634c53a
<|MERGE_RESOLUTION|>--- conflicted
+++ resolved
@@ -332,8 +332,9 @@
             self.state_curr[group], self.cov[None, :], size=(size_group, self.num_dim)
         )
 
-<<<<<<< HEAD
-    def prob_accept(self, log_prob_curr, log_prob_prop):
+    def prob_accept(
+        self, log_prob_curr: NDArray[float], log_prob_prop: NDArray[float]
+    ) -> NDArray[float]:
         return np.exp(log_prob_prop - log_prob_curr)
     
     
@@ -447,9 +448,3 @@
 
         # Increment the step index
         self.idx_step += 1
-=======
-    def prob_accept(
-        self, log_prob_curr: NDArray[float], log_prob_prop: NDArray[float]
-    ) -> NDArray[float]:
-        return np.exp(log_prob_prop - log_prob_curr)
->>>>>>> 4634c53a
